import { NextRequest, NextResponse } from 'next/server';
import { verify, JwtPayload } from 'jsonwebtoken';
import RoleService from '@/lib/role-service';
import { ResourceType, Permission } from '@/components/admin/auth/utils/accessControl';

// JWT secret should be stored in environment variables
const JWT_SECRET = process.env.JWT_SECRET || 'default-secret-for-development';

// Throw an error if JWT_SECRET is not set in production
if (process.env.NODE_ENV === 'production' && 
    (process.env.JWT_SECRET === undefined || process.env.JWT_SECRET === 'default-secret-for-development')) {
  throw new Error('FATAL: JWT_SECRET environment variable must be set in production.');
}

/**
 * Verifies a JWT token and returns its decoded payload.
 *
 * The function validates the provided token using the configured secret by ensuring that it contains a mandatory
 * `userId` claim and has not expired. If the token is invalid, missing required claims, or expired, an error is logged
 * and the function returns null.
 *
 * @param token - The JWT token to verify.
 * @returns The decoded token payload if valid, otherwise null.
 */
export function verifyAuthToken(token: string): JwtPayload | null {
  try {
    // Verify the token using the JWT secret
    const decoded = verify(token, JWT_SECRET) as JwtPayload;
    
    // Validate the required claims
    if (!decoded.userId) {
      console.error('Invalid token: missing userId claim');
      return null;
    }
    
    // Check token expiration
    if (decoded.exp && decoded.exp < Math.floor(Date.now() / 1000)) {
      console.error('Token expired');
      return null;
    }
    
    return decoded;
  } catch (error) {
    console.error('Token verification failed:', error);
    return null;
  }
}

/**
<<<<<<< HEAD
 * Helper function to handle common permission validation logic
 * 
 * @param req NextRequest object
 * @returns Object containing validation results or error response
 */
async function validatePermissionRequest(req: NextRequest): Promise<
  | { success: true; userId: string; tenantId: string }
  | { success: false; response: NextResponse }
> {
  // Extract the token from the Authorization header
  const authHeader = req.headers.get('authorization');
  if (!authHeader || !authHeader.startsWith('Bearer ')) {
    return {
      success: false,
      response: NextResponse.json(
        { error: 'Authentication required' },
        { status: 401 }
      )
    };
  }
  
  const token = authHeader.replace('Bearer ', '');
  const decoded = verifyAuthToken(token);
  
  if (!decoded) {
    return {
      success: false,
      response: NextResponse.json(
        { error: 'Invalid authentication token' },
        { status: 401 }
      )
    };
  }
  
  // Extract tenant ID from the request headers
  const tenantId = req.headers.get('x-tenant-id');
  if (!tenantId) {
    return {
      success: false,
      response: NextResponse.json(
        { error: 'Tenant ID required' },
        { status: 400 }
      )
    };
  }
  
  return {
    success: true,
    userId: decoded.userId,
    tenantId
  };
}

/**
 * Middleware to handle API-level permission checks
 * 
 * @param req NextRequest object
 * @param resourceType Type of resource being accessed
 * @param permission Permission needed for the operation
 * @param handler Function to handle the request if permission check passes
 * @param resourceId Optional specific resource ID
 * @returns NextResponse object
=======
 * Validates a request's JWT and checks for the required permission to access a resource.
 *
 * This middleware extracts a Bearer token from the "Authorization" header and verifies it. It also
 * confirms that a tenant ID is present in the "x-tenant-id" header before using the RoleService to
 * check if the authenticated user possesses the specified permission (optionally for a specific resource).
 * If the token is missing or invalid, it returns a 401 Unauthorized response. A missing tenant ID results in
 * a 400 Bad Request, while insufficient permissions trigger a 403 Forbidden response with detailed error
 * information. Any unexpected issues yield a 500 Internal Server Error.
 *
 * @param req - The incoming NextRequest containing the authorization and tenant information.
 * @param resourceType - The category of the resource being accessed.
 * @param permission - The specific permission required for the operation.
 * @param handler - The function to execute if the permission check is successful.
 * @param resourceId - (Optional) The unique identifier of the resource, if applicable.
 * @returns The NextResponse from either the middleware’s permission logic or the invoked handler.
>>>>>>> e2966f82
 */
export async function withPermission(
  req: NextRequest,
  resourceType: ResourceType,
  permission: Permission,
  handler: (req: NextRequest) => Promise<NextResponse>,
  resourceId?: string
): Promise<NextResponse> {
  try {
    // Use the shared validation helper
    const validation = await validatePermissionRequest(req);
    if (!validation.success) {
      return validation.response;
    }
    
    const { userId, tenantId } = validation;
    
    // Check if user has the required permission
    const hasPermission = await RoleService.hasPermission(
      userId,
      tenantId,
      resourceType,
      permission,
      resourceId
    );
    
    if (!hasPermission) {
      // Generate a meaningful error message
      let errorMessage = `Permission denied: Required '${permission}' permission for ${resourceType}`;
      if (resourceId) {
        errorMessage += ` with ID ${resourceId}`;
      }
      
      return NextResponse.json(
        { 
          error: 'Permission denied', 
          message: errorMessage,
          details: {
            resourceType,
            permission,
            resourceId
          }
        },
        { status: 403 }
      );
    }
    
    // If permission check passes, proceed with the handler
    return await handler(req);
  } catch (error) {
    console.error('Permission validation error:', error);
    return NextResponse.json(
      { 
        error: 'Permission validation failed', 
        message: 'An error occurred during permission validation' 
      },
      { status: 500 }
    );
  }
}

/**
 * Checks if the authenticated user has at least one of the specified permissions.
 *
 * The middleware extracts a JWT from the 'Authorization' header and validates it,
 * then ensures a tenant ID is provided in the request headers. It iterates over the given
 * permissions and, if the user has any matching permission, proceeds by invoking the handler.
 * If the token is missing or invalid, the tenant ID is absent, or none of the permissions are granted,
 * an appropriate JSON error response is returned.
 *
 * @param req - The incoming request that must include an authorization token and tenant ID.
 * @param resourceType - The type of resource the user is attempting to access.
 * @param permissions - An array of permissions, any of which grants access.
 * @param handler - Asynchronous function to handle the request if permission validation passes.
 * @param resourceId - Optional specific identifier for the resource.
 * @returns A response from the handler if permission is granted, or an error response otherwise.
 */
export async function withAnyPermission(
  req: NextRequest,
  resourceType: ResourceType,
  permissions: Permission[],
  handler: (req: NextRequest) => Promise<NextResponse>,
  resourceId?: string
): Promise<NextResponse> {
  try {
    // Use the shared validation helper
    const validation = await validatePermissionRequest(req);
    if (!validation.success) {
      return validation.response;
    }
    
    const { userId, tenantId } = validation;
    
    // Check each permission
    for (const permission of permissions) {
      const hasPermission = await RoleService.hasPermission(
        userId,
        tenantId,
        resourceType,
        permission,
        resourceId
      );
      
      if (hasPermission) {
        // User has at least one required permission, proceed with the request
        return await handler(req);
      }
    }
    
    // User doesn't have any of the required permissions
    const permissionList = permissions.join("', '");
    let errorMessage = `Permission denied: Required one of '${permissionList}' permissions for ${resourceType}`;
    if (resourceId) {
      errorMessage += ` with ID ${resourceId}`;
    }
    
    return NextResponse.json(
      { 
        error: 'Permission denied', 
        message: errorMessage,
        details: {
          resourceType,
          permissions,
          resourceId
        }
      },
      { status: 403 }
    );
  } catch (error) {
    console.error('Permission validation error:', error);
    return NextResponse.json(
      { 
        error: 'Permission validation failed', 
        message: 'An error occurred during permission validation' 
      },
      { status: 500 }
    );
  }
}

/**
 * Ensures that the authenticated user possesses all required permissions for a resource.
 *
 * This middleware extracts a JWT from the request's Authorization header, verifies the token,
 * and retrieves the tenant ID from the request headers. It then checks that the user has every
 * permission listed in the provided array. If any permission is missing, a 403 error response is returned
 * with details about the missing permissions. Additionally, it returns a 401 error for missing or invalid
 * authentication tokens and a 400 error if the tenant ID is not provided. In case of unexpected errors,
 * it returns a 500 error response.
 *
 * @param req - The incoming request.
 * @param resourceType - The type of resource being accessed.
 * @param permissions - An array of permissions that the user must have.
 * @param handler - A callback function to process the request if permission checks pass.
 * @param resourceId - An optional identifier for a specific resource.
 * @returns A response generated by the handler or an error response.
 */
export async function withAllPermissions(
  req: NextRequest,
  resourceType: ResourceType,
  permissions: Permission[],
  handler: (req: NextRequest) => Promise<NextResponse>,
  resourceId?: string
): Promise<NextResponse> {
  try {
    // Use the shared validation helper
    const validation = await validatePermissionRequest(req);
    if (!validation.success) {
      return validation.response;
    }
    
    const { userId, tenantId } = validation;
    
    // Create an array to track all missing permissions
    const missingPermissions: Permission[] = [];
    
    // Check each permission
    for (const permission of permissions) {
      const hasPermission = await RoleService.hasPermission(
        userId,
        tenantId,
        resourceType,
        permission,
        resourceId
      );
      
      if (!hasPermission) {
        missingPermissions.push(permission);
      }
    }
    
    // If any permissions are missing, return an error
    if (missingPermissions.length > 0) {
      const missingPermissionsList = missingPermissions.join("', '");
      let errorMessage = `Permission denied: Missing required permission(s): '${missingPermissionsList}' for ${resourceType}`;
      if (resourceId) {
        errorMessage += ` with ID ${resourceId}`;
      }
      
      return NextResponse.json(
        { 
          error: 'Permission denied', 
          message: errorMessage,
          details: {
            resourceType,
            missingPermissions,
            resourceId
          }
        },
        { status: 403 }
      );
    }
    
    // User has all required permissions, proceed with the request
    return await handler(req);
  } catch (error) {
    console.error('Permission validation error:', error);
    return NextResponse.json(
      { 
        error: 'Permission validation failed', 
        message: 'An error occurred during permission validation' 
      },
      { status: 500 }
    );
  }
}

/**
 * Extracts a resource ID from the request and verifies the user's permission for that resource.
 *
 * This middleware attempts to retrieve the resource identifier by checking, in order:
 * - The query parameter specified by `idParam` in the URL.
 * - The request body for `POST`, `PUT`, or `PATCH` methods.
 * - The last segment of the URL path if it resembles an identifier.
 *
 * If the request includes the header `x-require-resource-id` set to 'true' and no resource ID is extracted,
 * it returns a JSON error response with a 400 status. Otherwise, it delegates to the standard permission middleware
 * by invoking `withPermission` with the extracted resource ID.
 *
 * @param req - The incoming request from which the resource ID is extracted.
 * @param resourceType - The type of resource being accessed.
 * @param permission - The permission required to perform the requested operation.
 * @param handler - The async function to handle the request if the permission check succeeds.
 * @param idParam - The key used to extract the resource ID from the request (default is 'id').
 * @returns A NextResponse from the handler if permission is granted, or a JSON error response otherwise.
 *
 * @remarks
 * Resource ID extraction prioritizes URL query parameters, then the request body (for applicable methods),
 * and finally the URL path. Any issues encountered during extraction are logged for debugging purposes.
 */
export async function withResourcePermission(
  req: NextRequest,
  resourceType: ResourceType,
  permission: Permission,
  handler: (req: NextRequest) => Promise<NextResponse>,
  idParam: string = 'id'
): Promise<NextResponse> {
  try {
    // First try to get resource ID from URL params
    let resourceId: string | undefined;
    const url = new URL(req.url);
    resourceId = url.searchParams.get(idParam) || undefined;
    
    // If not in URL params and this is a POST/PUT/PATCH request, try from request body
    if (!resourceId && ['POST', 'PUT', 'PATCH'].includes(req.method)) {
      try {
        // Try to clone the request to read the body
        const clonedReq = req.clone();
        const body = await clonedReq.json();
        
        if (body && typeof body === 'object') {
          resourceId = body[idParam];
        } else {
          console.warn('Request body is not a valid JSON object for resource ID extraction');
        }
      } catch (bodyError) {
        console.warn('Error reading request body for resource ID extraction:', bodyError);
        // Continue without body-based resource ID, but log for debugging
      }
    }
    
    // If not in URL params and not in body, try from the URL path
    if (!resourceId) {
      // Extract from path (e.g., /api/categories/123 => '123')
      const pathParts = url.pathname.split('/');
      if (pathParts.length > 0) {
        const lastPart = pathParts[pathParts.length - 1];
        // Check if it looks like an ID (alphanumeric with optional dashes)
        if (/^[a-zA-Z0-9-]+$/.test(lastPart) && !lastPart.includes('.')) { // Avoid file extensions
          resourceId = lastPart;
        }
      }
    }
    
    // If resource ID extraction fails in a context where it should succeed, return error
    const requireResourceId = req.headers.get('x-require-resource-id') === 'true';
    if (requireResourceId && !resourceId) {
      return NextResponse.json(
        {
          error: 'Resource ID not found',
          message: `Could not extract resource ID using parameter '${idParam}' from the request`,
          details: {
            resourceType,
            idParameterName: idParam,
            idExtractionMethods: [
              'URL query parameter',
              'Request body property',
              'Last segment of URL path'
            ]
          }
        },
        { status: 400 }
      );
    }
    
    // Use the shared validation helper
    const validation = await validatePermissionRequest(req);
    if (!validation.success) {
      return validation.response;
    }
    
    const { userId, tenantId } = validation;
    
    // Check permission with the extracted resource ID
    const hasPermission = await RoleService.hasPermission(
      userId,
      tenantId,
      resourceType,
      permission,
      resourceId
    );
    
    if (!hasPermission) {
      // Generate a meaningful error message
      let errorMessage = `Permission denied: Required '${permission}' permission for ${resourceType}`;
      if (resourceId) {
        errorMessage += ` with ID ${resourceId}`;
      }
      
      return NextResponse.json(
        { 
          error: 'Permission denied', 
          message: errorMessage,
          details: {
            resourceType,
            permission,
            resourceId
          }
        },
        { status: 403 }
      );
    }
    
    // If permission check passes, proceed with the handler
    return await handler(req);
  } catch (error) {
    console.error('Resource permission validation error:', error);
    return NextResponse.json(
      { 
        error: 'Permission validation failed', 
        message: 'An error occurred during resource permission validation',
        details: {
          originalError: process.env.NODE_ENV === 'development' ? String(error) : undefined
        }
      },
      { status: 500 }
    );
  }
}

export default withPermission;<|MERGE_RESOLUTION|>--- conflicted
+++ resolved
@@ -47,7 +47,6 @@
 }
 
 /**
-<<<<<<< HEAD
  * Helper function to handle common permission validation logic
  * 
  * @param req NextRequest object
@@ -110,23 +109,6 @@
  * @param handler Function to handle the request if permission check passes
  * @param resourceId Optional specific resource ID
  * @returns NextResponse object
-=======
- * Validates a request's JWT and checks for the required permission to access a resource.
- *
- * This middleware extracts a Bearer token from the "Authorization" header and verifies it. It also
- * confirms that a tenant ID is present in the "x-tenant-id" header before using the RoleService to
- * check if the authenticated user possesses the specified permission (optionally for a specific resource).
- * If the token is missing or invalid, it returns a 401 Unauthorized response. A missing tenant ID results in
- * a 400 Bad Request, while insufficient permissions trigger a 403 Forbidden response with detailed error
- * information. Any unexpected issues yield a 500 Internal Server Error.
- *
- * @param req - The incoming NextRequest containing the authorization and tenant information.
- * @param resourceType - The category of the resource being accessed.
- * @param permission - The specific permission required for the operation.
- * @param handler - The function to execute if the permission check is successful.
- * @param resourceId - (Optional) The unique identifier of the resource, if applicable.
- * @returns The NextResponse from either the middleware’s permission logic or the invoked handler.
->>>>>>> e2966f82
  */
 export async function withPermission(
   req: NextRequest,
