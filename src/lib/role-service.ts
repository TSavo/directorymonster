/**
 * RoleService provides methods for managing roles and user-role assignments
 * with tenant isolation for multi-tenancy support.
 */

import { redis, kv } from '@/lib/redis-client';
import { 
  Role, 
  UserRole, 
  getRoleKey, 
  getUserRolesKey, 
  getTenantUsersKey,
  hasPermissionInTenant
} from '@/components/admin/auth/utils/roles';
import { ResourceType, Permission } from '@/components/admin/auth/utils/accessControl';

// Helper function to generate UUID that works in both Node.js and browser environments
function generateUUID(): string {
  // Use crypto.randomUUID if available (Node.js 14.17.0+ and modern browsers)
  if (typeof crypto !== 'undefined' && typeof crypto.randomUUID === 'function') {
    return crypto.randomUUID();
  }
  
  // Fallback implementation for testing environments
  return 'xxxxxxxx-xxxx-4xxx-yxxx-xxxxxxxxxxxx'.replace(/[xy]/g, function(c) {
    const r = Math.random() * 16 | 0;
    const v = c === 'x' ? r : (r & 0x3 | 0x8);
    return v.toString(16);
  });
}

export class RoleService {
  /**
   * Create a new role in a tenant
   * @param role Role definition (without id and timestamps)
   * @returns Created role with ID and timestamps
   */
  static async createRole(
    role: Omit<Role, 'id' | 'createdAt' | 'updatedAt'>
  ): Promise<Role> {
    try {
      // Generate a new role ID
      const id = generateUUID();
      
      // Add timestamps
      const now = new Date().toISOString();
      const completeRole: Role = {
        ...role,
        id,
        createdAt: now,
        updatedAt: now,
      };
      
      // Store role in Redis
      const key = getRoleKey(role.tenantId, id);
      await kv.set(key, completeRole);
      
      return completeRole;
    } catch (error) {
      console.error('Error creating role:', error);
      throw new Error('Failed to create role');
    }
  }
  
  /**
   * Get a role by ID
   * @param tenantId Tenant ID
   * @param roleId Role ID
   * @returns Role or null if not found
   */
  static async getRole(
    tenantId: string,
    roleId: string
  ): Promise<Role | null> {
    try {
      const key = getRoleKey(tenantId, roleId);
      return await kv.get<Role>(key);
    } catch (error) {
      console.error(`Error getting role ${roleId}:`, error);
      return null;
    }
  }
  
  /**
   * Update an existing role
   * @param tenantId Tenant ID
   * @param roleId Role ID
   * @param updates Partial role updates
   * @returns Updated role or null if not found
   */
  static async updateRole(
    tenantId: string,
    roleId: string,
    updates: Partial<Role>
  ): Promise<Role | null> {
    try {
      // Get the current role
      const currentRole = await this.getRole(tenantId, roleId);
      if (!currentRole) {
        return null;
      }
      
      // Update the role
      const updatedRole: Role = {
        ...currentRole,
        ...updates,
        updatedAt: new Date().toISOString(),
      };
      
      // Ensure ID, tenantId, and createdAt are not modified
      updatedRole.id = currentRole.id;
      updatedRole.tenantId = currentRole.tenantId;
      updatedRole.createdAt = currentRole.createdAt;
      
      // Store updated role
      const key = getRoleKey(tenantId, roleId);
      await kv.set(key, updatedRole);
      
      return updatedRole;
    } catch (error) {
      console.error(`Error updating role ${roleId}:`, error);
      return null;
    }
  }
  
  /**
   * Delete a role
   * @param tenantId Tenant ID
   * @param roleId Role ID
   * @returns true if deleted, false otherwise
   */
  static async deleteRole(
    tenantId: string,
    roleId: string
  ): Promise<boolean> {
    try {
      // Get all tenant users
      const tenantUsersKey = getTenantUsersKey(tenantId);
      const userIds = await redis.smembers(tenantUsersKey);
      
      // Remove role from all users in this tenant
      for (const userId of userIds) {
        await this.removeRoleFromUser(userId, tenantId, roleId);
      }
      
      // Delete the role
      const key = getRoleKey(tenantId, roleId);
      await kv.del(key);
      
      return true;
    } catch (error) {
      console.error(`Error deleting role ${roleId}:`, error);
      return false;
    }
  }
  
  /**
   * Get all roles for a tenant
   * @param tenantId Tenant ID
   * @returns Array of roles
   */
  static async getRolesByTenant(tenantId: string): Promise<Role[]> {
    try {
      // Use Redis scan to find all keys matching the pattern
      const pattern = `${getRoleKey(tenantId, '')}*`;
      const keys = await this.scanKeys(pattern);
      
      // Fetch all roles
      const roles: Role[] = [];
      for (const key of keys) {
        const role = await kv.get<Role>(key);
        if (role) {
          roles.push(role);
        }
      }
      
      return roles;
    } catch (error) {
      console.error(`Error getting roles for tenant ${tenantId}:`, error);
      return [];
    }
  }
  
  /**
   * Assign a role to a user in a tenant
   * @param userId User ID
   * @param tenantId Tenant ID
   * @param roleId Role ID
   * @returns true if successful
   */
  static async assignRoleToUser(
    userId: string,
    tenantId: string,
    roleId: string
  ): Promise<boolean> {
    try {
      // Verify the role exists
      const role = await this.getRole(tenantId, roleId);
      if (!role) {
        throw new Error(`Role ${roleId} not found in tenant ${tenantId}`);
      }
      
      // Add role to user's roles in this tenant
      const userRolesKey = getUserRolesKey(userId, tenantId);
      await redis.sadd(userRolesKey, roleId);
      
      // Add user to tenant users if not already there
      const tenantUsersKey = getTenantUsersKey(tenantId);
      await redis.sadd(tenantUsersKey, userId);
      
      return true;
    } catch (error) {
      console.error(`Error assigning role ${roleId} to user ${userId}:`, error);
      return false;
    }
  }
  
  /**
   * Remove a role from a user in a tenant
   * @param userId User ID
   * @param tenantId Tenant ID
   * @param roleId Role ID
   * @returns true if successful
   */
  static async removeRoleFromUser(
    userId: string,
    tenantId: string,
    roleId: string
   ): Promise<boolean> {
    try {
      // Remove role from user's roles in this tenant
      const userRolesKey = getUserRolesKey(userId, tenantId);
      await redis.srem(userRolesKey, roleId);
      
      return true;
    } catch (error) {
      console.error(`Error removing role ${roleId} from user ${userId}:`, error);
      return false;
    }
  }
  
  /**
   * Get all roles assigned to a user in a tenant
   * @param userId User ID
   * @param tenantId Tenant ID
   * @returns Array of roles
   */
  static async getUserRoles(
    userId: string,
    tenantId: string
  ): Promise<Role[]> {
    try {
      // Get role IDs for this user in this tenant
      const userRolesKey = getUserRolesKey(userId, tenantId);
      const roleIds = await redis.smembers(userRolesKey);
      
      // Get each role
      const roles: Role[] = [];
      for (const roleId of roleIds) {
        const role = await this.getRole(tenantId, roleId);
        if (role) {
          roles.push(role);
        }
      }
      
      return roles;
    } catch (error) {
      console.error(`Error getting roles for user ${userId} in tenant ${tenantId}:`, error);
      return [];
    }
  }
  
  /**
   * Check if a user has a specific permission in a tenant
   * @param userId User ID
   * @param tenantId Tenant ID
   * @param resourceType Resource type
   * @param permission Permission to check
   * @param resourceId Optional specific resource ID
   * @returns true if user has permission
   */
  static async hasPermission(
    userId: string,
    tenantId: string,
    resourceType: ResourceType,
    permission: Permission,
    resourceId?: string
  ): Promise<boolean> {
    try {
      // Get user's roles in this tenant
      const roles = await this.getUserRoles(userId, tenantId);
      
      // Check if any role grants this permission
      return hasPermissionInTenant(
        roles,
        resourceType,
        permission,
        tenantId,
        resourceId
      );
    } catch (error) {
      console.error(`Error checking permission for user ${userId}:`, error);
      return false;
    }
  }
  
  /**
   * Check if a user has any role in a tenant
   * @param userId User ID
   * @param tenantId Tenant ID
   * @returns true if user has any role
   */
  static async hasRoleInTenant(
    userId: string,
    tenantId: string
  ): Promise<boolean> {
    try {
      const userRolesKey = getUserRolesKey(userId, tenantId);
      const roleIds = await redis.smembers(userRolesKey);
      return roleIds.length > 0;
    } catch (error) {
      console.error(`Error checking roles for user ${userId} in tenant ${tenantId}:`, error);
      return false;
    }
  }
  
  /**
   * Check if a user has a specific role in a tenant
   * @param userId User ID
   * @param tenantId Tenant ID
   * @param roleId Role ID to check
   * @returns true if user has the role
   */
  static async hasSpecificRole(
    userId: string,
    tenantId: string,
    roleId: string
  ): Promise<boolean> {
    try {
      const userRolesKey = getUserRolesKey(userId, tenantId);
      const roleIds = await redis.smembers(userRolesKey);
      return roleIds.includes(roleId);
    } catch (error) {
      console.error(`Error checking specific role for user ${userId} in tenant ${tenantId}:`, error);
      return false;
    }
  }
  
  /**
   * Get all users with a specific role in a tenant
   * @param tenantId Tenant ID
   * @param roleId Role ID
   * @returns Array of user IDs
   */
  static async getUsersWithRole(
    tenantId: string,
    roleId: string
  ): Promise<string[]> {
    try {
      // Get all users in tenant
      const tenantUsersKey = getTenantUsersKey(tenantId);
      const userIds = await redis.smembers(tenantUsersKey);
      
      // Filter users with this role
      const usersWithRole: string[] = [];
      for (const userId of userIds) {
        const userRolesKey = getUserRolesKey(userId, tenantId);
        const hasRole = await redis.sismember(userRolesKey, roleId);
        if (hasRole) {
          usersWithRole.push(userId);
        }
      }
      
      return usersWithRole;
    } catch (error) {
      console.error(`Error getting users with role ${roleId} in tenant ${tenantId}:`, error);
      return [];
    }
  }
  
  /**
   * Helper method to scan Redis keys with a pattern
   */
  private static async scanKeys(pattern: string): Promise<string[]> {
    const keys: string[] = [];
    let cursor = '0';
    
    do {
      // Scan with the current cursor
      const result = await redis.scan(cursor, 'MATCH', pattern, 'COUNT', '100');
      cursor = result[0];
      const batch = result[1];
      
      // Add keys to the result
      keys.push(...batch);
      
      // Continue until cursor is 0
    } while (cursor !== '0');
    
    return keys;
  }
  
  /**
   * Check if a user has any global role
   * Global roles can perform cross-tenant operations
   * 
   * @param userId User ID to check
   * @returns true if user has any global role
   */
  static async hasGlobalRole(userId: string): Promise<boolean> {
    try {
      // Look for any tenant where the user has roles
      const allRolesPattern = `user:roles:${userId}:*`;
<<<<<<< HEAD
      const roleKeys = await RoleService.scanKeys(allRolesPattern);
=======
      const roleKeys = await this.scanKeys(allRolesPattern);
>>>>>>> 337d5459
      
      // Check each tenant for the user's roles
      for (const key of roleKeys) {
        // Extract tenant ID from the key (format: user:roles:{userId}:{tenantId})
        const tenantId = key.split(':')[3];
        
        // Get roles for this user in this tenant
<<<<<<< HEAD
        const roles = await RoleService.getUserRoles(userId, tenantId);
=======
        const roles = await this.getUserRoles(userId, tenantId);
>>>>>>> 337d5459
        
        // Check if any role is global
        if (roles.some(role => role.isGlobal)) {
          return true;
        }
      }
      
      return false;
    } catch (error) {
      console.error(`Error checking global roles for user ${userId}:`, error);
      return false;
    }
  }
}

export default RoleService;<|MERGE_RESOLUTION|>--- conflicted
+++ resolved
@@ -411,11 +411,9 @@
     try {
       // Look for any tenant where the user has roles
       const allRolesPattern = `user:roles:${userId}:*`;
-<<<<<<< HEAD
+
       const roleKeys = await RoleService.scanKeys(allRolesPattern);
-=======
-      const roleKeys = await this.scanKeys(allRolesPattern);
->>>>>>> 337d5459
+
       
       // Check each tenant for the user's roles
       for (const key of roleKeys) {
@@ -423,11 +421,9 @@
         const tenantId = key.split(':')[3];
         
         // Get roles for this user in this tenant
-<<<<<<< HEAD
+
         const roles = await RoleService.getUserRoles(userId, tenantId);
-=======
-        const roles = await this.getUserRoles(userId, tenantId);
->>>>>>> 337d5459
+
         
         // Check if any role is global
         if (roles.some(role => role.isGlobal)) {
