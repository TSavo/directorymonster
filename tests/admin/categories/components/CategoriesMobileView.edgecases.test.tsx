/**
 * @jest-environment jsdom
 */
import React from 'react';
import { render, screen, within, fireEvent } from '@testing-library/react';
import '@testing-library/jest-dom';

// Import the component
import { CategoriesMobileView } from '@/components/admin/categories/components';

// Mock data with edge cases
const mockCategoriesWithEdgeCases = [
  // Category with maximum values for all fields
  {
    id: 'very_long_category_id_that_exceeds_normal_parameters',
    name: 'Very Long Category Name That Exceeds Normal Parameters And Might Cause Layout Issues If Not Handled Properly',
    slug: 'very-long-slug-that-exceeds-normal-parameters',
    metaDescription: 'This is an extremely long description that contains a lot of text and might cause layout issues if not handled properly with text truncation, overflow handling, or other UI techniques to ensure a consistent and usable interface across all scenarios.',
    order: 999999,
    parentId: null,
    siteId: 'site_1',
    createdAt: 2147483647000, // Maximum timestamp
    updatedAt: 2147483647000, // Maximum timestamp
    childCount: 9999,
    siteName: 'Very Long Site Name That Exceeds Normal Parameters And Might Cause Layout Issues'
  },
  // Category with minimum values
  {
    id: '',
    name: '',
    slug: '',
    metaDescription: '',
    order: 0,
    parentId: null,
    siteId: '',
    createdAt: 0, // Minimum timestamp (1970-01-01)
    updatedAt: 0, // Minimum timestamp (1970-01-01)
    childCount: 0,
    siteName: ''
  },
  // Category with special characters
  {
    id: 'special_chars',
    name: '<script>alert("XSS")</script> & " \' < > &amp;',
    slug: 'special-chars',
    metaDescription: 'Contains special characters: & " \' < > ®™©',
    order: 3,
    parentId: null,
    siteId: 'site_1',
    createdAt: Date.now(),
    updatedAt: Date.now(),
    childCount: 0,
    siteName: 'Site with <special> & "characters"'
  },
  // Category with deep nesting
  {
    id: 'deeply_nested',
    name: 'Deeply Nested Category',
    slug: 'deeply-nested',
    metaDescription: 'This is a deeply nested category',
    order: 4,
    parentId: 'parent_of_parent_of_parent', // Deep nesting
    siteId: 'site_1',
    createdAt: Date.now(),
    updatedAt: Date.now(),
    childCount: 0,
    siteName: 'Test Site',
    parentName: 'Great Grandparent Category with Very Long Name That Might Not Fit Properly'
  },
  // Category with null fields that should be optional
  {
    id: 'null_fields',
    name: 'Category With Null Fields',
    slug: null as any, // Simulating a null field
    metaDescription: null as any, // Simulating a null field
    order: null as any, // Simulating a null field
    parentId: null,
    siteId: 'site_1',
    createdAt: Date.now(),
    updatedAt: null as any, // Simulating a null field
    childCount: null as any, // Simulating a null field
    siteName: null as any  // Simulating a null field
  }
];

// Mock next/link
jest.mock('next/link', () => {
  // eslint-disable-next-line react/display-name
  return ({ children, href, className, 'data-testid': dataTestId }: {
    children: React.ReactNode;
    href: string;
    className?: string;
    'data-testid'?: string;
  }) => (
    <a href={href} className={className} data-testid={dataTestId}>{children}</a>
  );
});

describe('CategoriesMobileView Edge Cases', () => {
  const mockOnDeleteClick = jest.fn();

  beforeEach(() => {
    jest.clearAllMocks();
  });

  it('handles extremely long category names without breaking layout', () => {
    const mockOnViewClick = jest.fn();
    const mockOnEditClick = jest.fn();

    render(
      <CategoriesMobileView
        categories={[mockCategoriesWithEdgeCases[0]]}
        showSiteColumn={true}
        onDeleteClick={mockOnDeleteClick}
        onViewClick={mockOnViewClick}
        onEditClick={mockOnEditClick}
      />
    );

    // Verify long name renders without error
    const nameElement = screen.getByTestId(`category-name-${mockCategoriesWithEdgeCases[0].id}`);
    expect(nameElement).toHaveTextContent(mockCategoriesWithEdgeCases[0].name);

    // Verify long site name renders without error
    const siteNameElement = screen.getByTestId(`site-name-${mockCategoriesWithEdgeCases[0].id}`);
    expect(siteNameElement).toHaveTextContent(mockCategoriesWithEdgeCases[0].siteName!);

    // Verify extremely large order number renders correctly
    const orderElement = screen.getByTestId(`order-value-${mockCategoriesWithEdgeCases[0].id}`);
    expect(orderElement).toHaveTextContent('999999');

    // Verify large child count badge renders correctly
    const childCountElement = screen.getByTestId(`child-count-${mockCategoriesWithEdgeCases[0].id}`);
    expect(childCountElement).toHaveTextContent('9999');
  });

  it('handles empty or blank field values gracefully', () => {
    const mockOnViewClick = jest.fn();
    const mockOnEditClick = jest.fn();

    render(
      <CategoriesMobileView
        categories={[mockCategoriesWithEdgeCases[1]]}
        showSiteColumn={true}
        onDeleteClick={mockOnDeleteClick}
        onViewClick={mockOnViewClick}
        onEditClick={mockOnEditClick}
      />
    );

    // Empty category card should still render
    const card = screen.getByTestId(`category-card-${mockCategoriesWithEdgeCases[1].id}`);
    expect(card).toBeInTheDocument();

    // Name should not break even if empty
    const nameElement = screen.getByTestId(`category-name-${mockCategoriesWithEdgeCases[1].id}`);
    expect(nameElement).toBeInTheDocument();
    expect(nameElement.textContent).toBe('');

    // Empty site name should render without error
    const siteNameElement = screen.getByTestId(`site-name-${mockCategoriesWithEdgeCases[1].id}`);
    expect(siteNameElement).toBeInTheDocument();
    expect(siteNameElement.textContent).toBe('');

    // Verify order still renders even with value 0
    const orderElement = screen.getByTestId(`order-value-${mockCategoriesWithEdgeCases[1].id}`);
    expect(orderElement).toHaveTextContent('0');

    // Early date should still format properly
    const dateElement = screen.getByTestId(`updated-date-${mockCategoriesWithEdgeCases[1].id}`);
    expect(dateElement).toBeInTheDocument();
    // We're not checking exact format as that depends on browser locale
  });

  it('properly escapes and renders special characters', () => {
    const mockOnViewClick = jest.fn();
    const mockOnEditClick = jest.fn();

    render(
      <CategoriesMobileView
        categories={[mockCategoriesWithEdgeCases[2]]}
        showSiteColumn={true}
        onDeleteClick={mockOnDeleteClick}
        onViewClick={mockOnViewClick}
        onEditClick={mockOnEditClick}
      />
    );

    // Verify special characters in name are properly escaped but displayed
    const nameElement = screen.getByTestId(`category-name-${mockCategoriesWithEdgeCases[2].id}`);
    expect(nameElement).toHaveTextContent('<script>alert("XSS")</script> & " \' < > &amp;');

    // No actual script should be executed
    expect(document.querySelector('script')).not.toBeInTheDocument();

    // Special characters in site name
    const siteNameElement = screen.getByTestId(`site-name-${mockCategoriesWithEdgeCases[2].id}`);
    expect(siteNameElement).toHaveTextContent('Site with <special> & "characters"');
  });

  it('correctly displays deeply nested category relationships', () => {
    const mockOnViewClick = jest.fn();
    const mockOnEditClick = jest.fn();

    render(
      <CategoriesMobileView
        categories={[mockCategoriesWithEdgeCases[3]]}
        showSiteColumn={false}
        onDeleteClick={mockOnDeleteClick}
        onViewClick={mockOnViewClick}
        onEditClick={mockOnEditClick}
      />
    );

    // Verify parent relationship display for deep nesting
    const parentLabel = screen.getByTestId('parent-label');
    expect(parentLabel).toHaveTextContent('Parent:');

    // Verify long parent name display
    const parentNameElement = screen.getByTestId(`parent-name-${mockCategoriesWithEdgeCases[3].id}`);
    expect(parentNameElement).toHaveTextContent('Great Grandparent Category with Very Long Name That Might Not Fit Properly');
  });

  it('handles null fields gracefully without errors', () => {
    const mockOnViewClick = jest.fn();
    const mockOnEditClick = jest.fn();

    render(
      <CategoriesMobileView
        categories={[mockCategoriesWithEdgeCases[4]]}
        showSiteColumn={true}
        onDeleteClick={mockOnDeleteClick}
        onViewClick={mockOnViewClick}
        onEditClick={mockOnEditClick}
      />
    );

    // Card should render without errors despite null fields
    const card = screen.getByTestId(`category-card-${mockCategoriesWithEdgeCases[4].id}`);
    expect(card).toBeInTheDocument();

    // Name should still display correctly
    const nameElement = screen.getByTestId(`category-name-${mockCategoriesWithEdgeCases[4].id}`);
    expect(nameElement).toHaveTextContent('Category With Null Fields');

    // Order should handle null gracefully
    const orderElement = screen.getByTestId(`order-value-${mockCategoriesWithEdgeCases[4].id}`);
    expect(orderElement).toBeInTheDocument();

    // Site name with null should not break rendering
    const siteLabelElement = screen.getByTestId('site-label');
    expect(siteLabelElement).toBeInTheDocument();
    expect(siteLabelElement.textContent).toBe('Site:');

    // Updated date with null should still render
    const dateElement = screen.getByTestId(`updated-date-${mockCategoriesWithEdgeCases[4].id}`);
    expect(dateElement).toBeInTheDocument();
  });

  it('handles an empty array of categories gracefully', () => {
    const mockOnViewClick = jest.fn();
    const mockOnEditClick = jest.fn();

    render(
      <CategoriesMobileView
        categories={[]}
        showSiteColumn={true}
        onDeleteClick={mockOnDeleteClick}
        onViewClick={mockOnViewClick}
        onEditClick={mockOnEditClick}
      />
    );

    // Container should exist but be empty
    const container = screen.getByTestId('categories-mobile-view');
    expect(container).toBeInTheDocument();
    expect(container.children.length).toBe(0);
  });

  it('builds correct URLs with empty or special character slugs', () => {
    // Mock the view and edit click handlers
    const mockOnViewClick = jest.fn();
    const mockOnEditClick = jest.fn();

    // Test with category that has empty slug
    render(
      <CategoriesMobileView
        categories={[mockCategoriesWithEdgeCases[1]]}
        showSiteColumn={false}
        onDeleteClick={mockOnDeleteClick}
        onViewClick={mockOnViewClick}
        onEditClick={mockOnEditClick}
        siteSlug="test-site"
      />
    );

<<<<<<< HEAD
    // Even with empty slug, view button should be clickable
    const viewButton = screen.getByTestId(`view-button-${mockCategoriesWithEdgeCases[1].id}`);
    expect(viewButton).toBeInTheDocument();
    fireEvent.click(viewButton);
    expect(mockOnViewClick).toHaveBeenCalledWith(mockCategoriesWithEdgeCases[1].id);

    // Edit button should be clickable
    const editButton = screen.getByTestId(`edit-button-${mockCategoriesWithEdgeCases[1].id}`);
    expect(editButton).toBeInTheDocument();
    fireEvent.click(editButton);
    expect(mockOnEditClick).toHaveBeenCalledWith(mockCategoriesWithEdgeCases[1].id);

    // Reset mocks
    mockOnViewClick.mockReset();
    mockOnEditClick.mockReset();
=======
    // Even with empty slug, view button should exist
    const viewButton = screen.getByTestId(`view-button-${mockCategoriesWithEdgeCases[1].id}`);
    expect(viewButton).toHaveTextContent('View');

    // Edit button should exist
    const editButton = screen.getByTestId(`edit-button-${mockCategoriesWithEdgeCases[1].id}`);
    expect(editButton).toHaveTextContent('Edit');
>>>>>>> b460a936

    // Now test with special character slug
    render(
      <CategoriesMobileView
        categories={[mockCategoriesWithEdgeCases[2]]}
        showSiteColumn={false}
        onDeleteClick={mockOnDeleteClick}
        onViewClick={mockOnViewClick}
        onEditClick={mockOnEditClick}
        siteSlug="test-site"
      />
    );

<<<<<<< HEAD
    // Special character slug should have clickable buttons
    const viewButtonSpecial = screen.getByTestId(`view-button-${mockCategoriesWithEdgeCases[2].id}`);
    expect(viewButtonSpecial).toBeInTheDocument();
    fireEvent.click(viewButtonSpecial);
    expect(mockOnViewClick).toHaveBeenCalledWith(mockCategoriesWithEdgeCases[2].id);
=======
    // Special character slug should be displayed properly
    const viewButtonSpecial = screen.getByTestId(`view-button-${mockCategoriesWithEdgeCases[2].id}`);
    expect(viewButtonSpecial).toHaveTextContent('View');
>>>>>>> b460a936
  });

  it('handles multiple categories with the same name', () => {
    // Create duplicate named categories
    const duplicateNameCategories = [
      {
        id: 'category_1',
        name: 'Duplicate Name',
        slug: 'duplicate-1',
        metaDescription: 'First duplicate',
        order: 1,
        parentId: null,
        siteId: 'site_1',
        createdAt: Date.now(),
        updatedAt: Date.now(),
        childCount: 0,
        siteName: 'Test Site'
      },
      {
        id: 'category_2',
        name: 'Duplicate Name',
        slug: 'duplicate-2',
        metaDescription: 'Second duplicate',
        order: 2,
        parentId: null,
        siteId: 'site_1',
        createdAt: Date.now(),
        updatedAt: Date.now(),
        childCount: 0,
        siteName: 'Test Site'
      }
    ];

    const mockOnViewClick = jest.fn();
    const mockOnEditClick = jest.fn();

    render(
      <CategoriesMobileView
        categories={duplicateNameCategories}
        showSiteColumn={false}
        onDeleteClick={mockOnDeleteClick}
        onViewClick={mockOnViewClick}
        onEditClick={mockOnEditClick}
      />
    );

    // Both categories should render correctly despite having the same name
    const cards = screen.getAllByRole('article');
    expect(cards).toHaveLength(2);

    // Each card should have distinct IDs even with same content
    expect(screen.getByTestId('category-card-category_1')).toBeInTheDocument();
    expect(screen.getByTestId('category-card-category_2')).toBeInTheDocument();

    // Both should show the same name
    expect(screen.getByTestId('category-name-category_1')).toHaveTextContent('Duplicate Name');
    expect(screen.getByTestId('category-name-category_2')).toHaveTextContent('Duplicate Name');

    // But they should have different orders to distinguish them
    expect(screen.getByTestId('order-value-category_1')).toHaveTextContent('1');
    expect(screen.getByTestId('order-value-category_2')).toHaveTextContent('2');
  });

  it('handles child counts with various values correctly', () => {
    // Test different child count scenarios
    const childCountCategories = [
      {
        id: 'zero_children',
        name: 'No Children',
        slug: 'no-children',
        metaDescription: 'Category with no children',
        order: 1,
        parentId: null,
        siteId: 'site_1',
        createdAt: Date.now(),
        updatedAt: Date.now(),
        childCount: 0,
        siteName: 'Test Site'
      },
      {
        id: 'one_child',
        name: 'One Child',
        slug: 'one-child',
        metaDescription: 'Category with one child',
        order: 2,
        parentId: null,
        siteId: 'site_1',
        createdAt: Date.now(),
        updatedAt: Date.now(),
        childCount: 1,
        siteName: 'Test Site'
      },
      {
        id: 'many_children',
        name: 'Many Children',
        slug: 'many-children',
        metaDescription: 'Category with many children',
        order: 3,
        parentId: null,
        siteId: 'site_1',
        createdAt: Date.now(),
        updatedAt: Date.now(),
        childCount: 100,
        siteName: 'Test Site'
      }
    ];

    const mockOnViewClick = jest.fn();
    const mockOnEditClick = jest.fn();

    render(
      <CategoriesMobileView
        categories={childCountCategories}
        showSiteColumn={false}
        onDeleteClick={mockOnDeleteClick}
        onViewClick={mockOnViewClick}
        onEditClick={mockOnEditClick}
      />
    );

    // Category with no children should not show child count badge
    expect(screen.queryByTestId('child-count-zero_children')).not.toBeInTheDocument();

    // Category with one child should show badge with count 1
    const oneChildBadge = screen.getByTestId('child-count-one_child');
    expect(oneChildBadge).toBeInTheDocument();
    expect(oneChildBadge).toHaveTextContent('1');

    // Category with many children should show badge with count 100
    const manyChildrenBadge = screen.getByTestId('child-count-many_children');
    expect(manyChildrenBadge).toBeInTheDocument();
    expect(manyChildrenBadge).toHaveTextContent('100');
  });

  it('displays correctly when showSiteColumn toggled during component lifecycle', () => {
    const mockOnViewClick = jest.fn();
    const mockOnEditClick = jest.fn();

    // Test initial render with showSiteColumn = false
    const { rerender } = render(
      <CategoriesMobileView
        categories={[mockCategoriesWithEdgeCases[0]]}
        showSiteColumn={false}
        onDeleteClick={mockOnDeleteClick}
        onViewClick={mockOnViewClick}
        onEditClick={mockOnEditClick}
      />
    );

    // Site column should not be shown initially
    expect(screen.queryByTestId('site-label')).not.toBeInTheDocument();
    expect(screen.queryByTestId(`site-name-${mockCategoriesWithEdgeCases[0].id}`)).not.toBeInTheDocument();

    // Now rerender with showSiteColumn = true
    rerender(
      <CategoriesMobileView
        categories={[mockCategoriesWithEdgeCases[0]]}
        showSiteColumn={true}
        onDeleteClick={mockOnDeleteClick}
        onViewClick={mockOnViewClick}
        onEditClick={mockOnEditClick}
      />
    );

    // Site column should now be shown
    expect(screen.getByTestId('site-label')).toBeInTheDocument();
    expect(screen.getByTestId(`site-name-${mockCategoriesWithEdgeCases[0].id}`)).toBeInTheDocument();

    // Rerender again with showSiteColumn = false
    rerender(
      <CategoriesMobileView
        categories={[mockCategoriesWithEdgeCases[0]]}
        showSiteColumn={false}
        onDeleteClick={mockOnDeleteClick}
        onViewClick={mockOnViewClick}
        onEditClick={mockOnEditClick}
      />
    );

    // Site column should be hidden again
    expect(screen.queryByTestId('site-label')).not.toBeInTheDocument();
    expect(screen.queryByTestId(`site-name-${mockCategoriesWithEdgeCases[0].id}`)).not.toBeInTheDocument();
  });

  it('handles dynamic category list changes correctly', () => {
    const mockOnViewClick = jest.fn();
    const mockOnEditClick = jest.fn();

    // Start with one category
    const { rerender } = render(
      <CategoriesMobileView
        categories={[mockCategoriesWithEdgeCases[0]]}
        showSiteColumn={false}
        onDeleteClick={mockOnDeleteClick}
        onViewClick={mockOnViewClick}
        onEditClick={mockOnEditClick}
      />
    );

    // Should show just one card
    expect(screen.getAllByRole('article')).toHaveLength(1);

    // Now add two more categories
    rerender(
      <CategoriesMobileView
        categories={[
          mockCategoriesWithEdgeCases[0],
          mockCategoriesWithEdgeCases[2],
          mockCategoriesWithEdgeCases[3]
        ]}
        showSiteColumn={false}
        onDeleteClick={mockOnDeleteClick}
        onViewClick={mockOnViewClick}
        onEditClick={mockOnEditClick}
      />
    );

    // Should now show three cards
    expect(screen.getAllByRole('article')).toHaveLength(3);

    // Now remove all categories
    rerender(
      <CategoriesMobileView
        categories={[]}
        showSiteColumn={false}
        onDeleteClick={mockOnDeleteClick}
        onViewClick={mockOnViewClick}
        onEditClick={mockOnEditClick}
      />
    );

    // Should have no cards
    expect(screen.queryByRole('article')).not.toBeInTheDocument();

    // But container should still exist
    expect(screen.getByTestId('categories-mobile-view')).toBeInTheDocument();
  });
});<|MERGE_RESOLUTION|>--- conflicted
+++ resolved
@@ -294,31 +294,23 @@
       />
     );
 
-<<<<<<< HEAD
     // Even with empty slug, view button should be clickable
     const viewButton = screen.getByTestId(`view-button-${mockCategoriesWithEdgeCases[1].id}`);
     expect(viewButton).toBeInTheDocument();
+    expect(viewButton).toHaveTextContent('View');
     fireEvent.click(viewButton);
     expect(mockOnViewClick).toHaveBeenCalledWith(mockCategoriesWithEdgeCases[1].id);
 
     // Edit button should be clickable
     const editButton = screen.getByTestId(`edit-button-${mockCategoriesWithEdgeCases[1].id}`);
     expect(editButton).toBeInTheDocument();
+    expect(editButton).toHaveTextContent('Edit');
     fireEvent.click(editButton);
     expect(mockOnEditClick).toHaveBeenCalledWith(mockCategoriesWithEdgeCases[1].id);
 
     // Reset mocks
     mockOnViewClick.mockReset();
     mockOnEditClick.mockReset();
-=======
-    // Even with empty slug, view button should exist
-    const viewButton = screen.getByTestId(`view-button-${mockCategoriesWithEdgeCases[1].id}`);
-    expect(viewButton).toHaveTextContent('View');
-
-    // Edit button should exist
-    const editButton = screen.getByTestId(`edit-button-${mockCategoriesWithEdgeCases[1].id}`);
-    expect(editButton).toHaveTextContent('Edit');
->>>>>>> b460a936
 
     // Now test with special character slug
     render(
@@ -332,17 +324,12 @@
       />
     );
 
-<<<<<<< HEAD
     // Special character slug should have clickable buttons
     const viewButtonSpecial = screen.getByTestId(`view-button-${mockCategoriesWithEdgeCases[2].id}`);
     expect(viewButtonSpecial).toBeInTheDocument();
+    expect(viewButtonSpecial).toHaveTextContent('View');
     fireEvent.click(viewButtonSpecial);
     expect(mockOnViewClick).toHaveBeenCalledWith(mockCategoriesWithEdgeCases[2].id);
-=======
-    // Special character slug should be displayed properly
-    const viewButtonSpecial = screen.getByTestId(`view-button-${mockCategoriesWithEdgeCases[2].id}`);
-    expect(viewButtonSpecial).toHaveTextContent('View');
->>>>>>> b460a936
   });
 
   it('handles multiple categories with the same name', () => {
